--- conflicted
+++ resolved
@@ -93,12 +93,7 @@
         # Flatten MultiIndex columns that can result from group_by option
         if isinstance(data.columns, pd.MultiIndex):
             data.columns = data.columns.get_level_values(0)
-<<<<<<< HEAD
-    except Exception as e:
-        st.warning(f"주가 데이터를 가져오는 중 오류가 발생했습니다: {e}")
-=======
-    except Exception:
->>>>>>> 21f32fc0
+
         return None
     if data.empty:
         return None
